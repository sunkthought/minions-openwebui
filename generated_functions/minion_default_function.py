--- conflicted
+++ resolved
@@ -6,6 +6,7 @@
 original_author_url: https://github.com/HazyResearch/
 funding_url: https://github.com/HazyResearch/minions
 version: 0.3.6
+version: 0.3.6
 description: Basic Minion protocol - conversational collaboration between local and cloud models
 required_open_webui_version: 0.5.0
 license: MIT License
@@ -21,6 +22,7 @@
 from fastapi import Request # type: ignore
 
 # Partials File: partials/minion_models.py
+from typing import List, Optional, Dict
 from typing import List, Optional, Dict
 from pydantic import BaseModel, Field
 
@@ -93,6 +95,46 @@
     class Config:
         extra = "ignore"
 
+class ConversationMetrics(BaseModel):
+    """
+    Metrics tracking for Minion protocol conversations.
+    Captures performance data for analysis and optimization.
+    """
+    rounds_used: int = Field(description="Number of Q&A rounds completed in the conversation")
+    questions_asked: int = Field(description="Total number of questions asked by the remote model")
+    avg_answer_confidence: float = Field(
+        description="Average confidence score across all local model responses (0.0-1.0)"
+    )
+    total_tokens_used: int = Field(
+        default=0,
+        description="Estimated total tokens used across all API calls"
+    )
+    conversation_duration_ms: float = Field(
+        description="Total conversation duration in milliseconds"
+    )
+    completion_detected: bool = Field(
+        description="Whether the conversation ended via completion detection vs max rounds"
+    )
+    unique_topics_explored: int = Field(
+        default=0,
+        description="Count of distinct topics/themes in questions (optional)"
+    )
+    confidence_distribution: Dict[str, int] = Field(
+        default_factory=dict,
+        description="Distribution of confidence levels (HIGH/MEDIUM/LOW counts)"
+    )
+    chunks_processed: int = Field(
+        default=1,
+        description="Number of document chunks processed in this conversation"
+    )
+    chunk_size_used: int = Field(
+        default=0,
+        description="The chunk size setting used for this conversation"
+    )
+    
+    class Config:
+        extra = "ignore"
+
 
 # Partials File: partials/minion_valves.py
 from pydantic import BaseModel, Field
@@ -140,7 +182,6 @@
         default=1000, 
         description="num_predict for Ollama generation (max output tokens for local model)."
     )
-<<<<<<< HEAD
     
     # Custom local model parameters
     local_model_context_length: int = Field(
@@ -158,8 +199,6 @@
         description="Top-k sampling for local model. Limits vocabulary to top k tokens. Set to 0 to disable.",
         ge=0
     )
-=======
->>>>>>> b3905b85
     chunk_size: int = Field(
         default=5000, 
         description="Maximum chunk size in characters for context fed to local models during conversation."
@@ -168,9 +207,21 @@
         default=2, 
         description="Maximum number of document chunks to process. Helps manage processing load for large documents."
     )
+    chunk_size: int = Field(
+        default=5000, 
+        description="Maximum chunk size in characters for context fed to local models during conversation."
+    )
+    max_chunks: int = Field(
+        default=2, 
+        description="Maximum number of document chunks to process. Helps manage processing load for large documents."
+    )
     use_structured_output: bool = Field(
         default=True, 
         description="Enable JSON structured output for local model responses (requires local model support)."
+    )
+    enable_completion_detection: bool = Field(
+        default=True,
+        description="Enable detection of when the remote model has gathered sufficient information without explicit 'FINAL ANSWER READY' marker."
     )
     enable_completion_detection: bool = Field(
         default=True,
@@ -438,6 +489,21 @@
     return chunks[:max_chunks] if max_chunks > 0 else chunks
 
 
+# Partials File: partials/common_file_processing.py
+from typing import List
+
+def create_chunks(context: str, chunk_size: int, max_chunks: int) -> List[str]:
+    """Create chunks from context"""
+    if not context:
+        return []
+    actual_chunk_size = max(1, min(chunk_size, len(context)))
+    chunks = [
+        context[i : i + actual_chunk_size]
+        for i in range(0, len(context), actual_chunk_size)
+    ]
+    return chunks[:max_chunks] if max_chunks > 0 else chunks
+
+
 # Partials File: partials/minion_prompts.py
 from typing import List, Tuple, Any
 
@@ -447,10 +513,16 @@
     """
     Returns the initial prompt for Claude in the Minion protocol.
     Enhanced with better question generation guidance.
+    Enhanced with better question generation guidance.
     """
     # Escape any quotes in the query to prevent f-string issues
     escaped_query = query.replace('"', '\\"').replace("'", "\\'")
     
+    return f'''You are a research coordinator working with a knowledgeable local assistant who has access to specific documents.
+
+Your task: Gather information to answer the user's query by asking strategic questions.
+
+USER'S QUERY: "{escaped_query}"
     return f'''You are a research coordinator working with a knowledgeable local assistant who has access to specific documents.
 
 Your task: Gather information to answer the user's query by asking strategic questions.
@@ -482,11 +554,37 @@
 If you have gathered enough information to answer "{escaped_query}", respond with "FINAL ANSWER READY." followed by your comprehensive answer.
 
 Otherwise, ask your first strategic question to the local assistant.'''
+The local assistant has FULL ACCESS to the relevant document ({context_len} characters long) and will provide factual information extracted from it.
+
+Guidelines for effective questions:
+1. Ask ONE specific, focused question at a time
+2. Build upon previous answers to go deeper
+3. Avoid broad questions like "What does the document say?" 
+4. Good: "What are the specific budget allocations for Q2?"
+   Poor: "Tell me about the budget"
+5. Track what you've learned to avoid redundancy
+
+When to conclude:
+- Start your response with "I now have sufficient information" when ready to provide the final answer
+- You have {valves.max_rounds} rounds maximum to gather information
+
+QUESTION STRATEGY TIPS:
+- For factual queries: Ask for specific data points, dates, numbers, or names
+- For analytical queries: Ask about relationships, comparisons, or patterns
+- For summary queries: Ask about key themes, main points, or conclusions
+- For procedural queries: Ask about steps, sequences, or requirements
+
+Remember: The assistant can only see the document, not your conversation history.
+
+If you have gathered enough information to answer "{escaped_query}", respond with "FINAL ANSWER READY." followed by your comprehensive answer.
+
+Otherwise, ask your first strategic question to the local assistant.'''
 
 def get_minion_conversation_claude_prompt(history: List[Tuple[str, str]], original_query: str, valves: Any) -> str:
     """
     Returns the prompt for Claude during subsequent conversation rounds in the Minion protocol.
     Enhanced with better guidance for follow-up questions.
+    Enhanced with better guidance for follow-up questions.
     """
     # Escape the original query
     escaped_query = original_query.replace('"', '\\"').replace("'", "\\'")
@@ -494,17 +592,30 @@
     current_round = len(history) // 2 + 1
     rounds_remaining = valves.max_rounds - current_round
     
+    current_round = len(history) // 2 + 1
+    rounds_remaining = valves.max_rounds - current_round
+    
     context_parts = [
+        f'You are continuing to gather information to answer: "{escaped_query}"',
+        f"Round {current_round} of {valves.max_rounds}",
         f'You are continuing to gather information to answer: "{escaped_query}"',
         f"Round {current_round} of {valves.max_rounds}",
         "",
         "INFORMATION GATHERED SO FAR:",
+        "INFORMATION GATHERED SO FAR:",
     ]
 
+    for i, (role, message) in enumerate(history):
     for i, (role, message) in enumerate(history):
         if role == "assistant":  # Claude's previous message
             context_parts.append(f'\nQ{i//2 + 1}: {message}')
+            context_parts.append(f'\nQ{i//2 + 1}: {message}')
         else:  # Local model's response
+            # Extract key information if structured
+            if isinstance(message, str) and message.startswith('{'):
+                context_parts.append(f'A{i//2 + 1}: {message}')
+            else:
+                context_parts.append(f'A{i//2 + 1}: {message}')
             # Extract key information if structured
             if isinstance(message, str) and message.startswith('{'):
                 context_parts.append(f'A{i//2 + 1}: {message}')
@@ -527,6 +638,19 @@
             "- Would examples or specific details strengthen your answer?",
             "",
             "Remember: Each question should build on what you've learned, not repeat previous inquiries.",
+            "DECISION POINT:",
+            "Evaluate if you have sufficient information to answer the original question comprehensively.",
+            "",
+            "✅ If YES: Start with 'FINAL ANSWER READY.' then provide your complete answer",
+            f"❓ If NO: Ask ONE more strategic question (you have {rounds_remaining} rounds left)",
+            "",
+            "TIPS FOR YOUR NEXT QUESTION:",
+            "- What specific gaps remain in your understanding?",
+            "- Can you drill deeper into any mentioned topics?",
+            "- Are there related aspects you haven't explored?",
+            "- Would examples or specific details strengthen your answer?",
+            "",
+            "Remember: Each question should build on what you've learned, not repeat previous inquiries.",
         ]
     )
     return "\n".join(context_parts)
@@ -534,6 +658,7 @@
 def get_minion_local_prompt(context: str, query: str, claude_request: str, valves: Any) -> str:
     """
     Returns the prompt for the local Ollama model in the Minion protocol.
+    Enhanced with better guidance for structured, useful responses.
     Enhanced with better guidance for structured, useful responses.
     """
     # query is the original user query.
@@ -542,6 +667,8 @@
 
     base_prompt = f"""You are a document analysis assistant with exclusive access to the following document:
 
+    base_prompt = f"""You are a document analysis assistant with exclusive access to the following document:
+
 <document>
 {context}
 </document>
@@ -550,7 +677,68 @@
 
 Their current question is:
 <question>
+A research coordinator needs specific information from this document to answer: "{query}"
+
+Their current question is:
+<question>
 {claude_request}
+</question>
+
+RESPONSE GUIDELINES:
+
+1. ACCURACY: Base your answer ONLY on information found in the document above
+   
+2. CITATIONS: When possible, include direct quotes or specific references:
+   - Good: "According to section 3.2, 'the budget increased by 15%'"
+   - Good: "The document states on page 4 that..."
+   - Poor: "The document mentions something about budgets"
+
+3. ORGANIZATION: For complex answers, structure your response:
+   - Use bullet points or numbered lists for multiple items
+   - Separate distinct pieces of information clearly
+   - Highlight key findings at the beginning
+
+4. CONFIDENCE LEVELS:
+   - HIGH: Information directly answers the question with explicit statements
+   - MEDIUM: Information partially addresses the question or requires some inference
+   - LOW: Information is tangentially related or requires significant interpretation
+
+5. HANDLING MISSING INFORMATION:
+   - If not found: "This specific information is not available in the document"
+   - If partially found: "The document provides partial information: [explain what's available]"
+   - Suggest related info: "While X is not mentioned, the document does discuss Y which may be relevant"
+
+Remember: The coordinator cannot see the document and relies entirely on your accurate extraction."""
+
+    if valves.use_structured_output:
+        structured_output_instructions = """
+
+RESPONSE FORMAT:
+Respond ONLY with a JSON object in this exact format:
+{
+    "answer": "Your detailed answer addressing the specific question",
+    "confidence": "HIGH/MEDIUM/LOW",
+    "key_points": ["Main finding 1", "Main finding 2", "..."] or null,
+    "citations": ["Exact quote from document", "Another relevant quote", "..."] or null
+}
+
+JSON Guidelines:
+- answer: Comprehensive response to the question (required)
+- confidence: Your assessment based on criteria above (required)
+- key_points: List main findings if multiple important points exist (optional)
+- citations: Direct quotes that support your answer (optional but recommended)
+
+IMPORTANT: Output ONLY the JSON object. No additional text, no markdown formatting."""
+        return base_prompt + structured_output_instructions
+    else:
+        non_structured_instructions = """
+
+Format your response clearly with:
+- Main answer first
+- Supporting details or quotes
+- Confidence level (HIGH/MEDIUM/LOW) at the end
+- Note if any information is not found in the document"""
+        return base_prompt + non_structured_instructions
 </question>
 
 RESPONSE GUIDELINES:
@@ -665,7 +853,31 @@
     return any(phrase in response_lower for phrase in completion_phrases)
 
 def _parse_local_response(response: str, is_structured: bool, use_structured_output: bool, debug_mode: bool, LocalAssistantResponseModel: Any) -> Dict:
+def detect_completion(response: str) -> bool:
+    """Check if remote model indicates it has sufficient information"""
+    completion_phrases = [
+        "i now have sufficient information",
+        "i can now answer",
+        "based on the information gathered",
+        "i have enough information",
+        "with this information, i can provide",
+        "i can now provide a comprehensive answer",
+        "based on what the local assistant has told me"
+    ]
+    response_lower = response.lower()
+    
+    # Check for explicit final answer marker first
+    if "FINAL ANSWER READY." in response:
+        return True
+    
+    # Check for completion phrases
+    return any(phrase in response_lower for phrase in completion_phrases)
+
+def _parse_local_response(response: str, is_structured: bool, use_structured_output: bool, debug_mode: bool, LocalAssistantResponseModel: Any) -> Dict:
     """Parse local model response, supporting both text and structured formats."""
+    confidence_map = {'HIGH': 0.9, 'MEDIUM': 0.6, 'LOW': 0.3}
+    default_numeric_confidence = 0.3  # Corresponds to LOW
+    
     confidence_map = {'HIGH': 0.9, 'MEDIUM': 0.6, 'LOW': 0.3}
     default_numeric_confidence = 0.3  # Corresponds to LOW
     
@@ -703,6 +915,39 @@
                 parsed_json['citations'] = None
             
             validated_model = LocalAssistantResponseModel(**parsed_json)
+        # Clean up common formatting issues
+        cleaned_response = response.strip()
+        
+        # Remove markdown code blocks if present
+        if cleaned_response.startswith("```json") and cleaned_response.endswith("```"):
+            cleaned_response = cleaned_response[7:-3].strip()
+        elif cleaned_response.startswith("```") and cleaned_response.endswith("```"):
+            cleaned_response = cleaned_response[3:-3].strip()
+        
+        # Try to extract JSON from response with explanatory text
+        if not cleaned_response.startswith("{"):
+            # Look for JSON object in the response
+            json_start = cleaned_response.find("{")
+            json_end = cleaned_response.rfind("}")
+            if json_start != -1 and json_end != -1 and json_end > json_start:
+                cleaned_response = cleaned_response[json_start:json_end+1]
+        
+        try:
+            parsed_json = json.loads(cleaned_response)
+            
+            # Handle missing confidence field with default
+            if 'confidence' not in parsed_json:
+                parsed_json['confidence'] = 'LOW'
+            
+            # Ensure required fields have defaults if missing
+            if 'answer' not in parsed_json:
+                parsed_json['answer'] = None
+            if 'key_points' not in parsed_json:
+                parsed_json['key_points'] = None
+            if 'citations' not in parsed_json:
+                parsed_json['citations'] = None
+            
+            validated_model = LocalAssistantResponseModel(**parsed_json)
             model_dict = validated_model.dict()
             model_dict['parse_error'] = None
             
@@ -710,7 +955,43 @@
             text_confidence = model_dict.get('confidence', 'LOW').upper()
             model_dict['numeric_confidence'] = confidence_map.get(text_confidence, default_numeric_confidence)
             
+            
+            # Add numeric confidence for consistency
+            text_confidence = model_dict.get('confidence', 'LOW').upper()
+            model_dict['numeric_confidence'] = confidence_map.get(text_confidence, default_numeric_confidence)
+            
             return model_dict
+            
+        except json.JSONDecodeError as e:
+            if debug_mode:
+                print(f"DEBUG: JSON decode error in Minion: {e}. Cleaned response was: {cleaned_response[:500]}")
+            
+            # Try regex fallback to extract key information
+            import re
+            answer_match = re.search(r'"answer"\s*:\s*"([^"]*)"', response)
+            confidence_match = re.search(r'"confidence"\s*:\s*"(HIGH|MEDIUM|LOW)"', response, re.IGNORECASE)
+            
+            if answer_match:
+                answer = answer_match.group(1)
+                confidence = confidence_match.group(1).upper() if confidence_match else "LOW"
+                return {
+                    "answer": answer,
+                    "confidence": confidence,
+                    "numeric_confidence": confidence_map.get(confidence, default_numeric_confidence),
+                    "key_points": None,
+                    "citations": None,
+                    "parse_error": f"JSON parse error (recovered): {str(e)}"
+                }
+            
+            # Complete fallback
+            return {
+                "answer": response, 
+                "confidence": "LOW", 
+                "numeric_confidence": default_numeric_confidence,
+                "key_points": None,
+                "citations": None,
+                "parse_error": str(e)
+            }
             
         except json.JSONDecodeError as e:
             if debug_mode:
@@ -753,8 +1034,24 @@
                 "citations": None, 
                 "parse_error": str(e)
             }
+            return {
+                "answer": response, 
+                "confidence": "LOW", 
+                "numeric_confidence": default_numeric_confidence,
+                "key_points": None, 
+                "citations": None, 
+                "parse_error": str(e)
+            }
     
     # Fallback for non-structured processing
+    return {
+        "answer": response, 
+        "confidence": "MEDIUM", 
+        "numeric_confidence": confidence_map.get("MEDIUM", 0.6),
+        "key_points": None, 
+        "citations": None, 
+        "parse_error": None
+    }
     return {
         "answer": response, 
         "confidence": "MEDIUM", 
@@ -778,6 +1075,21 @@
     conversation_history = []
     actual_final_answer = "No final answer was explicitly provided by the remote model."
     claude_declared_final = False
+    
+    # Initialize metrics tracking
+    overall_start_time = asyncio.get_event_loop().time()
+    metrics = {
+        'confidence_scores': [],
+        'confidence_distribution': {'HIGH': 0, 'MEDIUM': 0, 'LOW': 0},
+        'rounds_completed': 0,
+        'completion_via_detection': False,
+        'estimated_tokens': 0,
+        'chunk_size_used': valves.chunk_size,
+        'context_size': len(context)
+    }
+
+    if valves.debug_mode:
+        debug_log.append(f"🔍 **Debug Info (Minion v0.3.6):**")
     
     # Initialize metrics tracking
     overall_start_time = asyncio.get_event_loop().time()
@@ -881,6 +1193,16 @@
             if valves.debug_mode:
                 debug_log.append(f"  🏁 Completion detected: Remote model has sufficient information in round {round_num + 1}. (Debug Mode)")
             break
+        elif valves.enable_completion_detection and detect_completion(claude_response) and round_num > 0:
+            # Remote model indicates it has sufficient information
+            actual_final_answer = claude_response
+            claude_declared_final = True
+            metrics['completion_via_detection'] = True
+            if valves.show_conversation:
+                conversation_log.append(f"✅ **The remote model indicates it has sufficient information to answer.**\n")
+            if valves.debug_mode:
+                debug_log.append(f"  🏁 Completion detected: Remote model has sufficient information in round {round_num + 1}. (Debug Mode)")
+            break
 
         # Skip local model call if this was the last round and the remote model provided final answer
         if round_num == valves.max_rounds - 1:
@@ -914,6 +1236,15 @@
             if confidence_level in metrics['confidence_distribution']:
                 metrics['confidence_distribution'][confidence_level] += 1
             
+            
+            # Track metrics from local response
+            if 'numeric_confidence' in local_response_data:
+                metrics['confidence_scores'].append(local_response_data['numeric_confidence'])
+            
+            confidence_level = local_response_data.get('confidence', 'MEDIUM').upper()
+            if confidence_level in metrics['confidence_distribution']:
+                metrics['confidence_distribution'][confidence_level] += 1
+            
             if valves.debug_mode:
                 end_time_ollama = asyncio.get_event_loop().time()
                 time_taken_ollama = end_time_ollama - start_time_ollama
@@ -947,6 +1278,10 @@
         # Update round count
         metrics['rounds_completed'] = round_num + 1
         
+
+        # Update round count
+        metrics['rounds_completed'] = round_num + 1
+        
         if valves.debug_mode:
             current_cumulative_time = asyncio.get_event_loop().time() - overall_start_time
             debug_log.append(f"**🏁 Completed Round {round_num + 1}. Cumulative time: {current_cumulative_time:.2f}s. (Debug Mode)**\n")
@@ -958,6 +1293,15 @@
         if valves.show_conversation:
             conversation_log.append(f"⚠️ Protocol ended without the remote model providing a final answer.\n")
 
+    # Calculate final metrics
+    total_execution_time = asyncio.get_event_loop().time() - overall_start_time
+    avg_confidence = sum(metrics['confidence_scores']) / len(metrics['confidence_scores']) if metrics['confidence_scores'] else 0.0
+    
+    # Estimate tokens (rough approximation)
+    for role, msg in conversation_history:
+        metrics['estimated_tokens'] += len(msg) // 4  # Rough token estimate
+    
+    if valves.debug_mode:
     # Calculate final metrics
     total_execution_time = asyncio.get_event_loop().time() - overall_start_time
     avg_confidence = sum(metrics['confidence_scores']) / len(metrics['confidence_scores']) if metrics['confidence_scores'] else 0.0
@@ -994,6 +1338,20 @@
     output_parts.append(f"- **Traditional approach:** ~{stats['traditional_tokens']:,} tokens")
     output_parts.append(f"- **Minion approach:** ~{stats['minion_tokens']:,} tokens")
     output_parts.append(f"- **💰 Token Savings:** ~{stats['percentage_savings']:.1f}%")
+    
+    # Add conversation metrics
+    output_parts.append(f"\n## 📈 Conversation Metrics")
+    output_parts.append(f"- **Rounds used:** {metrics['rounds_completed']} of {valves.max_rounds}")
+    output_parts.append(f"- **Questions asked:** {metrics['rounds_completed']}")
+    output_parts.append(f"- **Average confidence:** {avg_confidence:.2f} ({['LOW', 'MEDIUM', 'HIGH'][int(avg_confidence * 2.99)]})")
+    output_parts.append(f"- **Confidence distribution:**")
+    for level, count in metrics['confidence_distribution'].items():
+        if count > 0:
+            output_parts.append(f"  - {level}: {count} response(s)")
+    output_parts.append(f"- **Completion method:** {'Early completion detected' if metrics['completion_via_detection'] else 'Reached max rounds or explicit completion'}")
+    output_parts.append(f"- **Total duration:** {total_execution_time*1000:.0f}ms")
+    output_parts.append(f"- **Estimated tokens:** ~{metrics['estimated_tokens']:,}")
+    output_parts.append(f"- **Chunk processing:** {metrics['context_size']:,} chars (max chunk size: {metrics['chunk_size_used']:,})")
     
     # Add conversation metrics
     output_parts.append(f"\n## 📈 Conversation Metrics")
@@ -1114,6 +1472,57 @@
                 LocalAssistantResponseModel=LocalAssistantResponse # Pass imported class
             )
             return result
+        # Handle chunking for large documents
+        chunks = create_chunks(context, pipe_self.valves.chunk_size, pipe_self.valves.max_chunks)
+        if not chunks and context:
+            return "❌ **Error:** Context provided, but failed to create any processable chunks. Check chunk_size setting."
+        
+        if len(chunks) > 1:
+            # Multiple chunks - need to process each chunk and combine results
+            chunk_results = []
+            for i, chunk in enumerate(chunks):
+                chunk_header = f"## 📄 Chunk {i+1} of {len(chunks)}\n"
+                
+                try:
+                    chunk_result = await _execute_minion_protocol(
+                        valves=pipe_self.valves, 
+                        query=user_query, 
+                        context=chunk, 
+                        call_claude_func=call_claude,
+                        call_ollama_func=call_ollama,
+                        LocalAssistantResponseModel=LocalAssistantResponse
+                    )
+                    chunk_results.append(chunk_header + chunk_result)
+                except Exception as e:
+                    chunk_results.append(f"{chunk_header}❌ **Error processing chunk {i+1}:** {str(e)}")
+            
+            # Combine all chunk results
+            combined_result = "\n\n---\n\n".join(chunk_results)
+            
+            # Add summary header
+            summary_header = f"""# 🔗 Multi-Chunk Analysis Results
+            
+**Document processed in {len(chunks)} chunks** (max {pipe_self.valves.chunk_size:,} characters each)
+
+{combined_result}
+
+---
+
+## 📋 Summary
+The document was automatically divided into {len(chunks)} chunks for processing. Each chunk was analyzed independently using the Minion protocol. Review the individual chunk results above for comprehensive coverage of the document."""
+            
+            return summary_header
+        else:
+            # Single chunk or no chunking needed
+            result: str = await _execute_minion_protocol(
+                valves=pipe_self.valves, 
+                query=user_query, 
+                context=chunks[0] if chunks else context, 
+                call_claude_func=call_claude,  # Pass imported function
+                call_ollama_func=call_ollama,  # Pass imported function
+                LocalAssistantResponseModel=LocalAssistantResponse # Pass imported class
+            )
+            return result
 
     except Exception as e:
         import traceback # Keep import here as it's conditional
@@ -1127,6 +1536,7 @@
 
     def __init__(self):
         self.valves = self.Valves()
+        self.name = "Minion v0.3.6 (Conversational)"
         self.name = "Minion v0.3.6 (Conversational)"
 
     def pipes(self):
