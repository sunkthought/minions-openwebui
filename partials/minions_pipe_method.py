--- conflicted
+++ resolved
@@ -20,7 +20,6 @@
     __pipe_id__: str
     # Removed default for files, added __user__, __request__, __pipe_id__
 ) -> str:
-<<<<<<< HEAD
     """
     Main MinionS protocol logic. This function orchestrates task decomposition,
     execution, and synthesis using various helper functions and models that are
@@ -42,82 +41,7 @@
     conversation_log: List[str] = []
     debug_log: List[str] = []
     actual_initial_claude_prompt_text: str = ""
-=======
-    """Execute the MinionS protocol"""
-    conversation_log = []
-    debug_log = []
-    scratchpad_content = ""
-    all_round_results_aggregated = []
-    decomposition_prompts_history = []
-    synthesis_prompts_history = []
-    final_response = "No answer could be synthesized."
-    claude_provided_final_answer = False
-    total_tasks_executed_local = 0
-    total_chunks_processed_for_stats = 0
-    total_chunk_processing_timeouts_accumulated = 0
-    synthesis_input_summary = ""
 
-    overall_start_time = asyncio.get_event_loop().time()
-    if valves.debug_mode:
-        debug_log.append(f"🔍 **Debug Info (MinionS v0.2.6):**\n- Query: {query[:100]}...\n- Context length: {len(context)} chars")
-        debug_log.append(f"**⏱️ Overall process started. (Debug Mode)**")
-
-    chunks = create_chunks(context, valves.chunk_size, valves.max_chunks)
-    if not chunks and context:
-        return "❌ **Error:** Context provided, but failed to create any processable chunks. Check chunk_size."
-    if not chunks and not context:
-        conversation_log.append("ℹ️ No context or chunks to process with MinionS. Attempting direct call.")
-        start_time_claude = 0
-        if valves.debug_mode: 
-            start_time_claude = asyncio.get_event_loop().time()
-        try:
-            final_response = await _call_claude_directly(valves, query, call_claude_func=call_claude)
-            if valves.debug_mode:
-                end_time_claude = asyncio.get_event_loop().time()
-                time_taken_claude = end_time_claude - start_time_claude
-                debug_log.append(f"⏱️ Claude direct call took {time_taken_claude:.2f}s. (Debug Mode)")
-            output_parts = []
-            if valves.show_conversation:
-                output_parts.append("## 🗣️ MinionS Collaboration (Direct Call)")
-                output_parts.extend(conversation_log)
-                output_parts.append("---")
-            if valves.debug_mode:
-                output_parts.append("### 🔍 Debug Log")
-                output_parts.extend(debug_log)
-                output_parts.append("---")
-            output_parts.append(f"## 🎯 Final Answer (Direct)\n{final_response}")
-            return "\n".join(output_parts)
-        except Exception as e:
-            return f"❌ **Error in direct Claude call:** {str(e)}"
-
-    total_chunks_processed_for_stats = len(chunks)
-
-    for current_round in range(valves.max_rounds):
-        if valves.debug_mode:
-            debug_log.append(f"**⚙️ Starting Round {current_round + 1}/{valves.max_rounds}... (Debug Mode)**")
-        
-        if valves.show_conversation:
-            conversation_log.append(f"### 🎯 Round {current_round + 1}/{valves.max_rounds} - Task Decomposition Phase")
-
-        # Call the new decompose_task function
-        tasks, claude_response_for_decomposition = await decompose_task(
-            valves=valves,
-            call_claude_func=call_claude,  # Using call_claude
-            query=query,
-            scratchpad_content=scratchpad_content,
-            num_chunks=len(chunks),
-            max_tasks_per_round=valves.max_tasks_per_round,
-            current_round=current_round + 1,
-            conversation_log=conversation_log,
-            debug_log=debug_log
-        )
-        
-        # Handle Claude communication errors from decompose_task
-        if claude_response_for_decomposition.startswith("CLAUDE_ERROR:"):
-            error_message = claude_response_for_decomposition.replace("CLAUDE_ERROR: ", "")
-            final_response = f"MinionS protocol failed during task decomposition: {error_message}"
-            break
->>>>>>> cf0201d4
 
     try:
         if valves.debug_mode: logger.info("MinionS pipe method invoked.")
@@ -168,7 +92,6 @@
                 job_manifests = [JobManifest(task_id=f"task_{i+1}", task_description=d) for i, d in enumerate(parsed_task_strings)]
                 conversation_log.append(f"✅ Generated {len(job_manifests)} tasks via NL.")
             except Exception as e:
-<<<<<<< HEAD
                 logger.error(f"NL Decomp Error: {e}", exc_info=valves.debug_mode)
                 return f"❌ **Error (NL Decomp):** {_truncate_text(str(e),100)}"
 
@@ -184,76 +107,7 @@
                 job_manifests, chunks, conversation_log, valves, call_ollama, logger, TaskResult
             )
         elif not job_manifests: conversation_log.append("ℹ️ No tasks to execute.")
-        elif not chunks: conversation_log.append("ℹ️ No chunks to process.")
-=======
-                if valves.show_conversation:
-                    conversation_log.append(f"❌ Error during final synthesis: {e}")
-                final_response = "Error during final synthesis. Raw findings might be available in conversation log."
-    
-    output_parts = []
-    if valves.show_conversation:
-        output_parts.append("## 🗣️ MinionS Collaboration (Multi-Round)")
-        output_parts.extend(conversation_log)
-        output_parts.append("---")
-    if valves.debug_mode:
-        output_parts.append("### 🔍 Debug Log")
-        output_parts.extend(debug_log)
-        output_parts.append("---")
-    output_parts.append(f"## 🎯 Final Answer")
-    output_parts.append(final_response)
-
-    summary_for_stats = synthesis_input_summary if not claude_provided_final_answer else scratchpad_content
-
-    stats = calculate_token_savings(
-        decomposition_prompts_history, synthesis_prompts_history,
-        summary_for_stats, final_response,
-        len(context), len(query), total_chunks_processed_for_stats, total_tasks_executed_local
-    )
-    
-    total_successful_tasks = len([r for r in all_round_results_aggregated if r['status'] == 'success'])
-    tasks_with_any_timeout = len([r for r in all_round_results_aggregated if r['status'] == 'timeout_all_chunks'])
-
-    output_parts.append(f"\n## 📊 MinionS Efficiency Stats (v0.2.6)")
-    output_parts.append(f"- **Protocol:** MinionS (Multi-Round)")
-    output_parts.append(f"- **Rounds executed:** {stats['total_rounds']}/{valves.max_rounds}")
-    output_parts.append(f"- **Total tasks for local LLM:** {stats['total_tasks_executed_local']}")
-    output_parts.append(f"- **Successful tasks (local):** {total_successful_tasks}")
-    output_parts.append(f"- **Tasks where all chunks timed out (local):** {tasks_with_any_timeout}")
-    output_parts.append(f"- **Total individual chunk processing timeouts (local):** {total_chunk_processing_timeouts_accumulated}")
-    output_parts.append(f"- **Chunks processed per task (local):** {stats['total_chunks_processed_local'] if stats['total_tasks_executed_local'] > 0 else 0}")
-    output_parts.append(f"- **Context size:** {len(context):,} characters")
-    output_parts.append(f"\n## 💰 Token Savings Analysis (Claude: {valves.remote_model})")
-    output_parts.append(f"- **Traditional single call (est.):** ~{stats['traditional_tokens_claude']:,} tokens")
-    output_parts.append(f"- **MinionS multi-round (Claude only):** ~{stats['minions_tokens_claude']:,} tokens")
-    output_parts.append(f"- **💰 Est. Claude Token savings:** ~{stats['percentage_savings_claude']:.1f}%")
-    
-    return "\n".join(output_parts)
-
-async def minions_pipe_method(
-    pipe_self: Any,
-    body: dict,
-    __user__: dict,
-    __request__: Request,
-    __files__: List[Dict[str, Any]] = [],
-    __pipe_id__: str = "minions-claude",
-) -> str:
-    """Execute the MinionS protocol with Claude"""
-    try:
-        # Validate configuration
-        if not pipe_self.valves.anthropic_api_key:
-            return "❌ **Error:** Please configure your Anthropic API key (and Ollama settings if applicable) in the function settings."
-
-        # Extract user message and context
-        messages: List[Dict[str, Any]] = body.get("messages", [])
-        if not messages:
-            return "❌ **Error:** No messages provided."
-
-        user_query: str = messages[-1]["content"]
-
-        # Extract context from messages AND uploaded files
-        context_from_messages: str = extract_context_from_messages(messages[:-1])
-        context_from_files: str = await extract_context_from_files(pipe_self.valves, __files__)
->>>>>>> cf0201d4
+        elif not chunks: conversation_log.append("ℹ️ No chunks to process."
 
         conversation_log.append("\n### 🔄 Synthesis")
         summary_parts = [f"ID: {r.get('task_id')}\nDesc: {_truncate_text(r.get('task_description',''),70)}\nRes: {_truncate_text(r.get('result',''),150)}\n---" for r in task_results]
