# Partials File: partials/minion_valves.py
from pydantic import BaseModel, Field

class MinionValves(BaseModel):
    """
    Configuration settings (valves) specifically for the Minion (conversational) pipe.
    These settings control the behavior of the Minion protocol, including API keys,
    model selections, timeouts, operational parameters, extraction instructions,
    expected output format, and confidence threshold.
    """
    # Essential configuration only
    anthropic_api_key: str = Field(
        default="", description="Anthropic API key for the remote model (e.g., Claude)"
    )
    remote_model: str = Field(
        default="claude-3-5-haiku-20241022",
        description="Remote model identifier (e.g., for Anthropic: claude-3-5-haiku-20241022 for cost efficiency, claude-3-5-sonnet-20241022 for quality)",
    )
    ollama_base_url: str = Field(
        default="http://localhost:11434", description="Ollama server URL"
    )
    local_model: str = Field(
        default="llama3.2", description="Local Ollama model name"
    )
    max_rounds: int = Field(
        default=2, 
        description="Maximum conversation rounds between remote and local models."
    )
    show_conversation: bool = Field(
        default=True,
        description="Show full conversation between local and remote models in the output.",
    )
    timeout_local: int = Field(
        default=60, 
        description="Timeout for local model calls in seconds. Local model processes full context."
    )
    timeout_claude: int = Field(
        default=60, description="Timeout for remote model API calls in seconds."
    )
    max_tokens_claude: int = Field(
        default=4000, description="Maximum tokens for remote model's responses."
    )
    ollama_num_predict: int = Field(
        default=1000, 
        description="num_predict for Ollama generation (max output tokens for local model)."
    )
<<<<<<< HEAD
    
    # Custom local model parameters
    local_model_context_length: int = Field(
        default=4096,
        description="Context window size for the local model. Set this based on your local model's capabilities."
    )
    local_model_temperature: float = Field(
        default=0.7,
        description="Temperature for local model generation (0.0-2.0). Lower values make output more focused and deterministic.",
        ge=0.0,
        le=2.0
    )
    local_model_top_k: int = Field(
        default=40,
        description="Top-k sampling for local model. Limits vocabulary to top k tokens. Set to 0 to disable.",
        ge=0
    )
=======
>>>>>>> b3905b85
    chunk_size: int = Field(
        default=5000, 
        description="Maximum chunk size in characters for context fed to local models during conversation."
    )
    max_chunks: int = Field(
        default=2, 
        description="Maximum number of document chunks to process. Helps manage processing load for large documents."
    )
    use_structured_output: bool = Field(
        default=True, 
        description="Enable JSON structured output for local model responses (requires local model support)."
    )
    enable_completion_detection: bool = Field(
        default=True,
        description="Enable detection of when the remote model has gathered sufficient information without explicit 'FINAL ANSWER READY' marker."
    )
    debug_mode: bool = Field(
        default=False, description="Show additional technical details and verbose logs."
    )
    extraction_instructions: str = Field(
        default="", title="Extraction Instructions", description="Specific instructions for the LLM on what to extract or how to process the information."
    )
    expected_format: str = Field(
        default="text", title="Expected Output Format", description="Desired format for the LLM's output (e.g., 'text', 'JSON', 'bullet points')."
    )
    confidence_threshold: float = Field(
        default=0.7, title="Confidence Threshold", description="Minimum confidence level for the LLM's response (0.0-1.0). Primarily a suggestion to the LLM.", ge=0, le=1
    )

    # The following class is part of the Pydantic configuration and is standard.
    # It ensures that extra fields passed to the model are ignored rather than causing an error.
    class Config:
        extra = "ignore"<|MERGE_RESOLUTION|>--- conflicted
+++ resolved
@@ -44,7 +44,14 @@
         default=1000, 
         description="num_predict for Ollama generation (max output tokens for local model)."
     )
-<<<<<<< HEAD
+    chunk_size: int = Field(
+        default=5000, 
+        description="Maximum chunk size in characters for context fed to local models during conversation."
+    )
+    max_chunks: int = Field(
+        default=2, 
+        description="Maximum number of document chunks to process. Helps manage processing load for large documents."
+    )
     
     # Custom local model parameters
     local_model_context_length: int = Field(
@@ -62,8 +69,6 @@
         description="Top-k sampling for local model. Limits vocabulary to top k tokens. Set to 0 to disable.",
         ge=0
     )
-=======
->>>>>>> b3905b85
     chunk_size: int = Field(
         default=5000, 
         description="Maximum chunk size in characters for context fed to local models during conversation."
@@ -75,6 +80,10 @@
     use_structured_output: bool = Field(
         default=True, 
         description="Enable JSON structured output for local model responses (requires local model support)."
+    )
+    enable_completion_detection: bool = Field(
+        default=True,
+        description="Enable detection of when the remote model has gathered sufficient information without explicit 'FINAL ANSWER READY' marker."
     )
     enable_completion_detection: bool = Field(
         default=True,
